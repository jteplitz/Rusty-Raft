--- conflicted
+++ resolved
@@ -353,14 +353,7 @@
 /// Starts a new server running the raft consensus algorithim.
 ///
 /// TODO(jason): Take in filenames instead of using random ones, and only
-<<<<<<< HEAD
-/// write to log for bootstrapping first server
 pub fn start_server(id: u64, state_machine: Box<StateMachine>, my_addr: SocketAddr, first: bool, state_filename: String, log_filename: String) -> Result<ServerHandle, IoError> {
-=======
-/// write to log for bootstrapping first server. For now use start_server_with_config
-/// if you want to start a server with existing files
-pub fn start_server(id: u64, state_machine: Box<StateMachine>, my_addr: SocketAddr) -> Result<ServerHandle, IoError> {
->>>>>>> 7e04c65b
     const HEARTBEAT_TIMEOUT: u64 = 75;
     const STATE_FILENAME_LEN: usize = 20;
 
