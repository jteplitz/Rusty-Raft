mod log;
mod peer;
mod constants;
use capnp;
use rand;
use raft_capnp::{append_entries, append_entries_reply,
                 request_vote, request_vote_reply,
                 client_request, client_request_reply};
use rpc::{RpcError};
use rpc::server::{RpcObject, RpcServer};
use std::net::SocketAddr;
use std::time::{Duration, Instant};
use std::thread;
use std::thread::JoinHandle;
use std::sync::{Arc, Mutex, Condvar};
use std::sync::mpsc::{channel, Sender, Receiver};

use self::log::{Log, MemoryLog, Entry, Op};
use self::peer::{Peer, PeerHandle, PeerThreadMessage, RequestVoteMessage};
use std::io::Error as IoError;
use rand::distributions::{IndependentSample, Range};
use std::collections::HashMap;

pub use self::constants::CLIENT_REQUEST_OPCODE;

#[derive(Debug)]
pub enum RaftError { 
    ClientError(String),      // Error defined by client.
    NotLeader(Option<u64>),   // I'm not the leader; give leader id
                              // if we know it.
                              // TODO: actually keep track of the leader
}

///
/// State machine trait for clients to implement. Client should define
/// their own deserialization/serialization for the |buffer| that
/// Raft passes around as an anonymous blob.
/// TODO : implement StateMachineError trait instead of using IoError
///
pub trait StateMachine: Sync + Send {
    /// 
    /// Perform the command defined by |buffer| on this state machine.
    ///
    /// # Returns
    /// Returns an Ok if command successfully executes; otherwise
    /// results in an IoError.
    ///
    fn command(&self, buffer: &[u8]) -> Result<(), RaftError> ;

    ///
    /// Performs the query defined by |buffer| on this state machine.
    ///
    /// # Returns
    /// Returns a |buffer| (to be interpreted by client) wrapped in Result if
    /// query successfully executes. Otherwise, results in an IoError.
    ///
    fn query(&self, buffer: &[u8]) -> Result<Vec<u8>, RaftError>;
}

pub struct Config {
    // Each server has a unique 64bit integer id that and a socket address
    // These mappings MUST be identical for eaah server in the cluster
    cluster: HashMap<u64, SocketAddr>,
    me: (u64, SocketAddr),
    heartbeat_timeout: Duration,
}

impl Config {
    pub fn new (cluster: HashMap<u64, SocketAddr>, my_id: u64,
                my_addr: SocketAddr, heartbeat_timeout: Duration) -> Config {
        Config {
            cluster: cluster,
            me: (my_id, my_addr),
            heartbeat_timeout: heartbeat_timeout,
        }
    }
}

// States that each machine can be in!
#[derive(Debug, PartialEq, Clone, Copy)]
enum State {
    Candidate { num_votes: usize, start_time: Instant },
    Leader { last_heartbeat: Instant },
    Follower,
}

///
/// Messages that can be sent to the main thread.
/// *Reply messages encapsulate replies from peer machines, and
/// ClientAppendRequest is a message sent by the client thread.
pub struct AppendEntriesReply {
    term: u64,
    commit_index: usize,
    peer: (u64, SocketAddr),
    success: bool,
}

#[derive(PartialEq, Clone, Copy)]
pub struct RequestVoteReply {
    term: u64,
    vote_granted: bool,
}

pub enum MainThreadMessage {
    AppendEntriesReply (AppendEntriesReply),
    RequestVoteReply (RequestVoteReply),
    ClientAppendRequest,
    ResetElectionTimeout,
}

///
/// Types of messages to be sent to the state machine thread.
///
enum StateMachineMessage {
    Command,
    Query { buffer: Vec<u8>, response_channel: Sender<Result<Vec<u8>, RaftError>> },
}

///
/// Starts thread responsible for performing operations on state machine.
/// Loops waiting on a channel for operations to perform.
///
/// |Command| messages first advances an internal index pointer, then performs
/// StateMachine::write on the log entry's command buffer at that index if it
/// is a Write operation. This index is initialized at |start_index|.
///
/// |Query| messages perform StateMachine::read on the |query_buffer|, and
/// sends the result over |response_channel|.
///
/// Returns a Sender handle to this thread.
///
fn state_machine_thread (log: Arc<Mutex<Log>>,
                         start_index: usize,
                         state_machine: Box<StateMachine>,
                         ) -> Sender<StateMachineMessage> {
    let(to_state_machine, from_main) = channel();
    thread::spawn(move || {
        let mut append_index = start_index;
        loop {
            match from_main.recv().unwrap() {
                StateMachineMessage::Command => {
                    append_index = append_index + 1;
                    let result = { log.lock().unwrap().get_entry(append_index).cloned() };
                    if let Some(entry) = result {
                        if let Op::Write(data) = entry.op {
                            // TODO: there is currently no way to forward
                            // |command| client errors to the client
                            state_machine.command(&data);
                        }
                    }
                },
                StateMachineMessage::Query { buffer, response_channel } => {
                    response_channel.send(state_machine.query(&buffer)).unwrap();
                },
            }
        }
    });
    to_state_machine
}

/// Store's the state that the server is currently in along with the current_term
/// and current_id. These fields should all share a lock.
#[derive(Debug, PartialEq, Clone, Copy)]
struct ServerState {
    // TODO: state and term must be persisted to disk
    current_state: State,
    current_term: u64,
    commit_index: usize,
    last_leader_contact: Instant,
    voted_for: Option<u64>,
    election_timeout: Duration
}

/// 
/// Implements state transitions
///
impl ServerState {
    ///
    /// Transitions into the candidate state by incrementing the current_term and resetting the
    /// current_index.
    /// This should only be called if we're in the follower state or already in the candidate state
    ///
    fn transition_to_candidate(&mut self, my_id: u64, cv: &Condvar) {
        debug_assert!(self.current_state == State::Follower ||
                      matches!(self.current_state, State::Candidate { .. }));
        self.current_state = State::Candidate { start_time: Instant::now(), num_votes: 1 }; // we always start with 1 vote from ourselves
        self.current_term += 1;
        self.voted_for = Some(my_id); // vote for ourselves
        self.election_timeout = generate_election_timeout();
        println!("Server {}: Became candidate for term {}", my_id, self.current_term);
        cv.notify_all();
    }

    ///
    /// Transitions into the leader state from the candidate state.
    ///
    /// TODO: Persist term information to disk
    fn transition_to_leader(&mut self, info: &mut ServerInfo, log: Arc<Mutex<Log>>, cv: &Condvar) {
        debug_assert!(matches!(self.current_state, State::Candidate{ .. }));
        self.current_state = State::Leader { last_heartbeat: Instant::now() };
        // Append dummy entry.
        { // Scope the log lock so we drop it immediately afterwards.
            log.lock().unwrap().append_entry(Entry::noop(self.current_term));
        }
        for peer in &mut info.peers {
            peer.next_index = self.commit_index + 1;
        }
        self.commit_index = self.commit_index + 1;
        broadcast_append_entries(info, self, log.clone());
        cv.notify_all();
    }

    ///
    /// Transitions into the follower state from either the candidate state or the leader state
    /// If the new term is greater than our current term this also resets
    /// our vote tracker.
    ///
    fn transition_to_follower(&mut self, new_term: u64, cv: &Condvar) {
        debug_assert!(new_term >= self.current_term);

        if new_term > self.current_term {
            self.voted_for = None;
        } else {
            debug_assert!(matches!(self.current_state, State::Candidate{ .. }) ||
                          matches!(self.current_state, State::Leader{ .. }));
        }
        self.current_term = new_term;
        self.current_state = State::Follower;
        self.election_timeout = generate_election_timeout();
        cv.notify_all();
        // TODO: We need to stop the peers from continuing to send AppendEntries here.
    }
}

// TODO: RW locks?
// NB: State lock should never be acquired while holding the log lock
pub struct Server {
    // TODO: Rename properties?
    state: Arc<(Mutex<ServerState>, Condvar)>,
    log: Arc<Mutex<Log>>,
    info: ServerInfo,
}

struct ServerInfo {
    peers: Vec<PeerHandle>,
    to_state_machine: Sender<StateMachineMessage>,
    me: (u64, SocketAddr),
    heartbeat_timeout: Duration,
}

impl ServerInfo {
    ///
    /// Returns a mutable reference to the peer referred to by |id|.
    /// None if no peer with |id| is found.
    ///
    fn get_peer_mut(&mut self, id: u64) -> Option<&mut PeerHandle> {
        self.peers.iter_mut().find(|peer| peer.id == id)
    }
}

///
/// Updates the server's commit index to the median of our peers' indices.
///
fn update_commit_index(server_info: &ServerInfo, state: &mut ServerState, cv: &Condvar) {
    // Find median of all peer commit indices.
    let mut indices: Vec<usize> = server_info.peers.iter().map(|ref peer| peer.match_index).collect();
    indices.sort();
    let new_index = *indices.get( (indices.len() - 1) / 2 ).unwrap();
    // Set new commit index if it's higher!
    if state.commit_index >= new_index { return; }
    server_info.to_state_machine.send(StateMachineMessage::Command).unwrap();
    state.commit_index = new_index;
    cv.notify_all();
}

pub struct ServerHandle {
    tx: Sender<MainThreadMessage>,
    thread: JoinHandle<()>,
    addr: SocketAddr
}

impl ServerHandle {
    pub fn shutdown() {
        // TODO
        unimplemented!()
    }

    /// 
    /// Returns the local address of the given server.
    /// This is useful if you started a server with port 0 and want to know which port the OS
    /// assigned to the server.
    ///
    pub fn get_local_addr(&self) -> SocketAddr {
        self.addr
    }
}

///
/// Starts up a new raft server with the given config.
/// This is mostly just a bootstrapper for now. It probably won't end up in the public API
/// As of right now this function does not return. It just runs the state machine as long as it's
/// in a live thread.
///
pub fn start_server<F> (config: Config, load_state_machine: F) -> Result<ServerHandle, IoError>
    where F: FnOnce() -> Box<StateMachine> {
    let (tx, rx) = channel();
    let tx_clone = tx.clone();
    let server = try!(Server::new(config, tx, load_state_machine()));
    let addr = server.get_local_addr();

    // start the server
    let join_handle = server.repl(rx);

    Ok(ServerHandle {
        tx: tx_clone,
        thread: join_handle,
        addr: addr
    })
}

///
/// If we're leader, handle replies from peers who respond to AppendEntries.
/// If we hear about a term greater than ours, step down.
/// If we're Candidate or Follower, we drop the message.
/// 
// TODO(sydli): Test
fn handle_append_entries_reply(m: AppendEntriesReply, server_info: &mut ServerInfo, state: &mut ServerState, state_condition: &Condvar, log: Arc<Mutex<Log>>) {
    match state.current_state {
        State::Leader{ .. } => {
            if m.term > state.current_term {
                state.transition_to_follower(m.term, state_condition);
            } else if m.success {
                // On success, advance peer's index.
                server_info.get_peer_mut(m.peer.0).map(|peer| {
                    debug_assert!(m.commit_index >= peer.next_index - 1);
                    peer.next_index = m.commit_index + 1;
                    peer.match_index = m.commit_index;
                });
                update_commit_index(server_info, state, state_condition);
            } else {
                let leader_id = server_info.me.0;
                // If we failed, roll back peer index by 1 (if we can) and retry
                // the append entries call.
                server_info.get_peer_mut(m.peer.0).map(|peer| {
                    if peer.next_index > 1 {
                        // can we make sure match_index never exceeds peer_index?
                        peer.next_index = peer.next_index - 1;
                    }
                    peer.append_entries_nonblocking(leader_id,
                                                    state.commit_index,
                                                    state.current_term, log);
                });
            }
        },
        State::Candidate{ .. } | State::Follower => ()
    }
}

///
/// Write |entry| to the log and try to replicate it across all servers.
/// This function is non-blocking; it simply forwards AppendEntries messages
/// to all known peers.
///
fn broadcast_append_entries(info: &mut ServerInfo, state: &mut ServerState, log: Arc<Mutex<Log>>) {
    debug_assert!(matches!(state.current_state, State::Leader{ .. }));
    for peer in &info.peers {
        // Perf: each call copies the needed |entries| from |log| to send along to the peer.
        peer.append_entries_nonblocking(info.me.0, state.commit_index,
                                        state.current_term, log.clone());
    }
    state.current_state = State::Leader { last_heartbeat: Instant::now() };
}

///
/// Handles replies to RequestVote Rpc
///
fn handle_request_vote_reply(reply: RequestVoteReply, info: &mut ServerInfo,
                             state: &mut ServerState, state_condition: &Condvar,
                             log: Arc<Mutex<Log>>) {
    // Since we can't have two mutable borrows on |state| at once we gotta
    // update votes & do the transition check in separate scopes.
    if reply.term == state.current_term && reply.vote_granted {
        if let State::Candidate{ref mut num_votes, ..} = state.current_state {
            *num_votes += 1;
        }
    }
    if let State::Candidate{num_votes, ..} = state.current_state {
        if num_votes > (info.peers.len() + 1) / 2 {
            // Woo! We won the election
            state.transition_to_leader(info, log, state_condition);
            println!("Server {}: Became leader for term {}", info.me.0, state.current_term);
        }
    }
}

impl Server {
    fn new (config: Config, tx: Sender<MainThreadMessage>, state_machine: Box<StateMachine>)
        -> Result<Server, IoError> {
        let me = config.me;
        let log = Arc::new(Mutex::new(MemoryLog::new()));
        let state = Arc::new((Mutex::new(ServerState {
            current_state: State::Follower,
            current_term: 0,
            commit_index: 0,
            voted_for: None,
            last_leader_contact: Instant::now(),
            election_timeout: generate_election_timeout(),
        }), Condvar::new()));

        // 1a. Start state machine thread.
        let to_state_machine = state_machine_thread(log.clone(), 0, state_machine);

        // 1. Start RPC request handlers
        let to_main_locked = Arc::new(Mutex::new(tx.clone()));
        let append_entries_handler: Box<RpcObject> = Box::new(
            AppendEntriesHandler {state: state.clone(), log: log.clone(),
                                  to_main: to_main_locked.clone() }
        );
        let request_vote_handler: Box<RpcObject> = Box::new(
            RequestVoteHandler {state: state.clone(), log: log.clone()}
        );
        let client_request_handler: Box<RpcObject> = Box::new(
            ClientRequestHandler {state: state.clone(), log: log.clone(),
                                  to_main: to_main_locked.clone(),
                                  to_state_machine: Arc::new(Mutex::new(
                                          to_state_machine.clone()))}
        );
        let services = vec![
            (constants::APPEND_ENTRIES_OPCODE, append_entries_handler),
            (constants::REQUEST_VOTE_OPCODE, request_vote_handler),
            (constants::CLIENT_REQUEST_OPCODE, client_request_handler)
        ];
        let mut rpc_server = RpcServer::new_with_services(services);
        try!(
            rpc_server.bind(me.1)
            .and_then(|_| {
                rpc_server.repl()
            })
        );

        // 2. Start peer threads.
        let peers = config.cluster.into_iter()
            .filter(|&(id, _)| id != me.0) // filter all computers that aren't me
            .map(|(id, addr)| Peer::start((id, addr), tx.clone()))
            .collect::<Vec<PeerHandle>>();

        // 3. Construct server state object.
        
        // safe to unwrap here because we should only get this far
        // if the server is bound.
        let bound_address = rpc_server.get_local_addr().unwrap();
        let info = ServerInfo {
            peers: peers,
            me: (me.0, bound_address),
            heartbeat_timeout: config.heartbeat_timeout,
            to_state_machine: to_state_machine,
        };
        
        Ok(Server {
            state: state,
            log: log,
            info: info,
        })
    }

    /// 
    /// Returns the local address of the given server.
    /// This is useful if you started a server with port 0 and want to know which port the OS
    /// assigned to the server.
    ///
    pub fn get_local_addr (&self) -> SocketAddr {
        self.info.me.1
    }

    /// Starts running the raft consensus algorithim in a background thread.
    /// Consumes the server in the process. All future communication with this
    /// background thread should be from a sender that is linked to the passed in receiver
    ///
    /// #Panics
    /// Panics if the OS fails to spawn a thread
    fn repl(mut self, rx: Receiver<MainThreadMessage>) -> JoinHandle<()> {
        thread::spawn(move || {
            // NB: This thread handles all state changes EXCEPT for those that move us back into the
            // follower state from either the candidate or leader state. Those are both handled in the
            // AppendEntriesRpcHandler

            loop {
                let current_timeout;
                { // state lock scope
                    // TODO(jason): Decompose and test
                    let &(ref state_ref, ref cvar) = &*self.state;
                    let mut state = state_ref.lock().unwrap();

                    match state.current_state {
                        State::Follower => {
                            let now = Instant::now();
                            current_timeout = state.election_timeout - now.duration_since(state.last_leader_contact)
                        }
                        State::Candidate{start_time, ..} => {
                            let time_since_election = Instant::now() - start_time;

                            // TODO: Replace explicit underflow checks with checked_sub once rust 1.16
                            // is out. Scheduled for March 16th 2017
                            if time_since_election > state.election_timeout {
                                // We timed out in between recieving a message and blocking on the message
                                // pipe. Start a new election
                                current_timeout = self.start_election(&mut state, cvar);
                            } else {
                                current_timeout = state.election_timeout - time_since_election;
                            }
                        },
                        State::Leader{last_heartbeat} => {
                            let heartbeat_timeout = self.info.heartbeat_timeout;
                            // TODO: Should last_heartbeat be in the leader state?
                            let since_last_heartbeat = Instant::now()
                                                           .duration_since(last_heartbeat);
                            // TODO: Replace explicit underflow checks with checked_sub once rust 1.16
                            // is out. Scheduled for March 16th 2017
                            if since_last_heartbeat > heartbeat_timeout {
                                // We timed out in between recieving a message and blocking on the message
                                // pipe. Send a heartbeat,
                                broadcast_append_entries(&mut self.info, &mut state, self.log.clone());
                                current_timeout = heartbeat_timeout;
                            } else {
                                current_timeout = heartbeat_timeout - since_last_heartbeat;
                            }
                        },
                    } // end match server.state
                } // release state lock

                let message = match rx.recv_timeout(current_timeout) {
                    Ok(message) => message,
                    Err(_) => {
                        // TODO: Move handle_timeout into Server?
                        self.handle_timeout();
                        continue;
                    },
                };

                // TODO(Jason): Add a shutdown message that the client can send
                // to gracefully shutdown the server
                // Acquire state lock
                let &(ref state_ref, ref cvar) = &*self.state;
                let ref mut state = * state_ref.lock().unwrap();
                match message {
<<<<<<< HEAD
                    MainThreadMessage::AppendEntriesReply(m) => 
                        handle_append_entries_reply(m, &mut self.info, state, cvar, self.log.clone()),
                    MainThreadMessage::ClientAppendRequest  => 
                        broadcast_append_entries(&mut self.info, state, self.log.clone()),
                    MainThreadMessage::RequestVoteReply(m) => 
                        handle_request_vote_reply(m, &mut self.info, state, cvar,
                                                  self.log.clone()),
                    MainThreadMessage::ResetElectionTimeout => (),
=======
                    MainThreadMessage::AppendEntriesReply(m) => {
                        println!("Server {}: Got append entries reply from {} for index {} in term {} {}",
                                 self.info.me.0, m.peer.0, m.commit_index, m.term, m.success);
                        handle_append_entries_reply(m, &mut self.info, state, cvar, self.log.clone());
                    },
                    MainThreadMessage::ClientAppendRequest => {
                        println!("Server {}: Got client append request", self.info.me.0);
                        broadcast_append_entries(&mut self.info, state, self.log.clone());
                    },
                    MainThreadMessage::RequestVoteReply(m) =>  {
                        println!("Server {}: Got vote reply", self.info.me.0);
                        handle_request_vote_reply(m, &mut self.info, state, cvar, self.log.clone());
                    }
>>>>>>> 6ab20a74
                };
            } // end loop
            ()
        })
    }

    ///
    /// Handles timeouts on the main thread.
    /// Timeouts are handled differently based on our current state.
    /// If we're a follower or candidate, we check if we've recieved 
    /// anything from the leader since we went to sleep. 
    /// If not then we start a new election
    /// If we're the leader we send a hearbeat
    ///
    /// # Panics
    /// Panics if any of the peer threads have panicked.
    ///
    fn handle_timeout(&mut self) {
        let (ref state_ref, ref cvar) = *self.state;
        let ref mut state = * state_ref.lock().unwrap();

        match state.current_state {
            State::Follower | State::Candidate{ .. } => {
                let now = Instant::now();
                if now.duration_since(state.last_leader_contact) > state.election_timeout {
                    println!("Server {}: Haven't heard from leader since {:?}", self.info.me.0, state.last_leader_contact);
                    println!("Server {}: Haven't heard from leader. Starting election", self.info.me.0);
                    self.start_election(state, cvar);
                }
            },
            State::Leader{ .. } => {
                println!("Server {}: sending heartbeat", self.info.me.0);
                broadcast_append_entries(&mut self.info, state, self.log.clone());
            }
        }
    }


    ///
    /// Starts a new election by requesting votes from all peers.
    /// Returns the amount of time to wait before the election should time out.
    /// This function does not block to wait for the election to finish.
    /// It returns immediatly after asking each peer for a vote.
    /// It is the responsibility of the caller to wait for replies from peers and restart the
    /// election after a timeout.
    ///
    /// # Panics
    /// Panics if any other thread has panicked while holding the log lock
    ///
    fn start_election(&self, state: &mut ServerState, state_condition: &Condvar) -> Duration {
        // transition to the candidate state
        state.transition_to_candidate(self.info.me.0, state_condition);

        let (last_log_index, last_log_term) = {
            let log = self.log.lock().unwrap();
            (log.get_last_entry_index(), log.get_last_entry_term())
        };

        // tell each peer to send out RequestToVote RPCs
        let request_vote_message = RequestVoteMessage {
            term: state.current_term,
            candidate_id: self.info.me.0,
            last_log_index: last_log_index,
            last_log_term: last_log_term
        };

        for peer in &self.info.peers {
            peer.to_peer.send(PeerThreadMessage::RequestVote(request_vote_message))
                .unwrap(); // panic if the peer thread is down
        }
        state.election_timeout
    }
}

struct RequestVoteHandler {
    state: Arc<(Mutex<ServerState>, Condvar)>,
    log: Arc<Mutex<MemoryLog>>
}

// TODO(jason): Test
impl RpcObject for RequestVoteHandler {
    fn handle_rpc (&self, params: capnp::any_pointer::Reader, result: capnp::any_pointer::Builder) 
        ->Result<(), RpcError>
    {
        let (candidate_id, term, last_log_index, last_log_term) = try!(
            params.get_as::<request_vote::Reader>()
            .map_err(RpcError::Capnp)
            .map(|params| {
                (params.get_candidate_id(), params.get_term(), params.get_last_log_index() as usize,
                 params.get_last_log_term())
            }));
        let mut vote_granted = false;
        let current_term;
        {
            let &(ref state_ref, ref cvar) = &*self.state;
            let mut state = state_ref.lock().unwrap(); // panics if mutex is poisoned
            state.last_leader_contact = Instant::now();

            if term > state.current_term {
                // transition to a follower of the new term
                // TODO(jason): This should happen on the main thread.
                state.transition_to_follower(term, &cvar);
            }

            if state.voted_for == None || state.voted_for == Some(candidate_id) {
                let log = self.log.lock().unwrap(); // panics if mutex is poisoned
                if term == state.current_term && log.is_other_log_valid(last_log_index, last_log_term) {
                    vote_granted = true;
                    state.voted_for = Some(candidate_id);
                    // TODO(jason): This should happen on the main thread.
                    if !matches!(state.current_state, State::Follower{ .. }) {
                        // step down
                        state.transition_to_follower(term, &cvar);
                    }
                }
            }
            current_term = state.current_term;
        }
        let mut result_builder = result.init_as::<request_vote_reply::Builder>();
        result_builder.set_term(current_term);
        result_builder.set_vote_granted(vote_granted);
        Ok(())
    }
}

struct AppendEntriesHandler {
    state: Arc<(Mutex<ServerState>, Condvar)>,
    log: Arc<Mutex<Log>>,
    to_main: Arc<Mutex<Sender<MainThreadMessage>>>,
}

fn create_reply_for_append_entries(
        log: Arc<Mutex<Log>>,
        state: Arc<(Mutex<ServerState>, Condvar)>,
        commit_index: usize, current_term: u64,
        message: append_entries::Reader,
        reply: &mut append_entries_reply::Builder,
        to_main: Arc<Mutex<Sender<MainThreadMessage>>>) {
    // Update last leader contact.
    { state.0.lock().unwrap().last_leader_contact = Instant::now() }
    reply.set_success(false);
    reply.set_term(current_term);

    // Check: If our term doesn't match the message's term...
    if message.get_term() < current_term { return; }
    if message.get_term() > current_term {
        { // Become follower for the higher term
            let &(ref state_ref, ref cvar) = &*state;
            state_ref.lock().unwrap().transition_to_follower(
                message.get_term(), cvar);
        }
        reply.set_term(message.get_term());
    }
    // Reset election timer for this term.
    { to_main.lock().unwrap().send(MainThreadMessage::ResetElectionTimeout).unwrap(); }
    // Check: (prev_log_term, prev_log_index) exists in our log
    let prev_log_index = message.get_prev_log_index() as usize;
    let (last_log_index, prev_log_entry) = {
        let log = log.lock().unwrap();
        (log.get_last_entry_index(), log.get_entry(prev_log_index).cloned())
    };
    if prev_log_index > last_log_index ||
       prev_log_entry.map(|x| x.term).unwrap_or(0)
           != message.get_prev_log_term() {
            return;
    }
    // Append all the entries to our log.
    let entries: Vec<Entry> = message.get_entries().unwrap().iter()
        .map(Entry::from_proto).collect();
    let commit_index = { // Append entries to log.
        let mut log = log.lock().unwrap();
        log.roll_back(prev_log_index);
        log.append_entries(entries);
        log.get_last_entry_index()
    };
    { // March forward the commit index.
        state.0.lock().unwrap().commit_index = commit_index;
    }
    reply.set_success(true);
}

impl RpcObject for AppendEntriesHandler {

    fn handle_rpc (&self, params: capnp::any_pointer::Reader, result: capnp::any_pointer::Builder) 
        -> Result<(), RpcError>
    {
        // Let's read some state first :D
        let (commit_index, term) = { 
            let state = self.state.0.lock().unwrap();
            (state.commit_index, state.current_term)
        };
        let mut reply = result.init_as::<append_entries_reply::Builder>();
        params.get_as::<append_entries::Reader>()
            .map(|append_entries|
                     create_reply_for_append_entries(
                         self.log.clone(), self.state.clone(), commit_index, term,
                         append_entries, &mut reply,
                         self.to_main.clone()))
            .map_err(RpcError::Capnp)
    }
}

///
/// Returns a new random election timeout.
/// The election timeout should be reset whenever we transition into the follower state or the
/// candidate state
///
fn generate_election_timeout() -> Duration {
    let btwn = Range::new(constants::ELECTION_TIMEOUT_MIN, constants::ELECTION_TIMEOUT_MAX);
    let mut range = rand::thread_rng();
    Duration::from_millis(btwn.ind_sample(&mut range))
}


///
/// Client read. Blocks until most recent write is properly committed to the log,
/// then returns result from client state machine query.
///
fn client_read_blocking (query: &[u8],
                         to_state_machine: Arc<Mutex<Sender<StateMachineMessage>>>
                         ) -> Result<Vec<u8>, RaftError> {
    let (to_me, from_sm) = channel();
    to_state_machine.lock().unwrap().send(
        StateMachineMessage::Query {
            buffer: query.to_vec(),
            response_channel: to_me,
        }).unwrap();
    from_sm.recv().unwrap()
}

///
/// Wait for commit index to reach |index| or stop when term has changed.
/// Returns true if commit succeeds in this |term|; false if term has changed.
///
fn wait_for_commit(term: u64, index: usize, state: Arc<(Mutex<ServerState>, Condvar)>)
    -> bool {
    let &(ref state_ref, ref cvar) = &*state;
    let mut state = state_ref.lock().unwrap();
    while state.commit_index < index && state.current_term == term {
        state = cvar.wait(state).unwrap();
    }
    state.commit_index >= index && state.current_term == term
}

///
/// Client write. Blocks until client write is properly committed to the log.
/// Returns true if client write succeeds; false if term changes and the write failed.
///
fn client_write_blocking (log: Arc<Mutex<Log>>,
                          state: Arc<(Mutex<ServerState>, Condvar)>,
                          command: &[u8],
                          to_main: Arc<Mutex<Sender<MainThreadMessage>>>)
                          -> Result<(), RaftError> {
    // TODO (sydli): it may not be 100% safe to drop the state lock here.
    let (current_state, current_term) = {
        let state = state.0.lock().unwrap();
        (state.current_state, state.current_term)
    };
    if !matches!(current_state, State::Leader { .. }) { 
        return Err(RaftError::NotLeader(None));
    }
    let index = { // Scope the log lock so we drop it immediately afterwards.
        let mut log = log.lock().unwrap();
        log.append_entry(Entry {
            index: 0,
            term: current_term,
            op: Op::Write(command.to_vec()),
        }).get_last_entry_index()
    };
    let unwrapped_to_main = to_main.lock().unwrap();
    unwrapped_to_main.send(MainThreadMessage::ClientAppendRequest).unwrap();

    // wait for commit index to update or term to change
    if wait_for_commit(current_term, index, state.clone()) {
        Ok(())
    } else {
        Err(RaftError::NotLeader(None))
    }
}

struct ClientRequestHandler {
    state: Arc<(Mutex<ServerState>, Condvar)>,
    log: Arc<Mutex<Log>>,
    to_main: Arc<Mutex<Sender<MainThreadMessage>>>,
    to_state_machine: Arc<Mutex<Sender<StateMachineMessage>>>,
}

impl RpcObject for ClientRequestHandler {
    fn handle_rpc (&self, params: capnp::any_pointer::Reader,
                   result: capnp::any_pointer::Builder) -> Result<(), RpcError> {
        params.get_as::<client_request::Reader>().map(|client_request| {
            let op_result = match client_request.get_op().unwrap() {
                client_request::Op::Write => client_write_blocking(
                        self.log.clone(),
                        self.state.clone(),
                        client_request.get_data().unwrap(),
                        self.to_main.clone()).map(|_| vec![]),
                client_request::Op::Read => client_read_blocking(
                        client_request.get_data().unwrap(),
                        self.to_state_machine.clone())
            };
            let mut reply = result.init_as::<client_request_reply::Builder>();
            match op_result {
                Ok(data) => {
                    reply.set_success(true);
                    reply.set_data(&data);
                }
                Err(_) => reply.set_success(false),

            }
        })
        .map_err(RpcError::Capnp)
    }
}

#[cfg(test)]
mod tests {
    use std::net::{IpAddr, Ipv4Addr, SocketAddr};
    use super::*;
    use super::peer::{PeerThreadMessage, PeerHandle};
    use super::{ServerInfo, broadcast_append_entries, ServerState,
                State, generate_election_timeout, update_commit_index,
                StateMachineMessage,
                handle_request_vote_reply};
    use super::log::{MemoryLog, random_entries_with_term};
    use std::time::{Duration, Instant};
    use std::sync::mpsc::{channel, Receiver};
    use std::sync::{Arc, Mutex, Condvar};

    const DEFAULT_HEARTBEAT_TIMEOUT_MS: u64 = 150;

    fn mock_server(num_peers: u64) -> (Receiver<PeerThreadMessage>, Receiver<StateMachineMessage>, Server) {
        let log = Arc::new(Mutex::new(MemoryLog::new()));
        let state = Arc::new((Mutex::new(ServerState {
            current_state: State::Follower,
            current_term: 0,
            commit_index: 0,
            voted_for: None,
            last_leader_contact: Instant::now(),
            election_timeout: generate_election_timeout()
        }), Condvar::new()));
        let (tx, rx) = channel();
        let (tx1, rx1) = channel();
        let peers = (0 .. num_peers)
            .map(|n| PeerHandle {id: n, to_peer: tx.clone(),
                                 next_index: 1, match_index: 0})
            .collect::<Vec<PeerHandle>>();
        let server = Server {
            state: state,
            log: log,
            info: ServerInfo {
                peers: peers,
                me: (0, SocketAddr::new(IpAddr::V4(Ipv4Addr::new(127, 0, 0, 1)), 8080)),
                heartbeat_timeout: Duration::from_millis(DEFAULT_HEARTBEAT_TIMEOUT_MS),
                to_state_machine: tx1,
            },
        };
        (rx, rx1, server)
    }

    /// Makes sure peer threads receive appendEntries msesages
    /// when the log is appended to.
    #[test]
    fn server_sends_append_entries() {
        const NUM_PEERS: u64 = 4;
        const TERM: u64 = 5;
        const NUM_ENTRIES: usize = 3;
        let (rx, _, mut s) = mock_server(NUM_PEERS);
        let vec = random_entries_with_term(NUM_ENTRIES, TERM);
        let commit_index = { // Append some random entries to log
          let mut log = s.log.lock().unwrap();
          log.append_entries(vec.clone());
          log.get_last_entry_index()
        } - 1;
        // Send append entries to peers!
        let ref mut state = s.state.0.lock().unwrap();
        state.commit_index = commit_index + 1;
        state.current_state = State::Leader { last_heartbeat: Instant::now() };
        broadcast_append_entries(&mut s.info, state, s.log.clone());

        // Each peer should receive a message...
        for _ in 0..s.info.peers.len() {
            match rx.recv().unwrap() {
                PeerThreadMessage::AppendEntries(entry) => {
                    assert_eq!(entry.entries.len(), vec.len());
                    assert_eq!(entry.entries, vec);
                },
                PeerThreadMessage::RequestVote(_) => panic!()
            }
        }
    }

    /// Makes sure peer threads receive requestVote messages
    /// when an election is started.
    #[test]
    fn server_starts_election() {
        const NUM_PEERS: u64 = 4;
        let (rx, _, s) = mock_server(NUM_PEERS);
        let (ref state_ref, ref cvar) = *s.state;
        let mut state = state_ref.lock().unwrap();
        s.start_election(&mut state, cvar);
        assert!(matches!(state.current_state, State::Candidate{ .. }));
        // Each peer should have received a RequestVote message.
        for _ in 0..s.info.peers.len() {
            match rx.recv().unwrap() {
                PeerThreadMessage::AppendEntries(_) => panic!(),
                PeerThreadMessage::RequestVote(vote) => {
                    assert_eq!(vote.term, state.current_term);
                    assert_eq!(vote.candidate_id, s.info.me.0);
                },
            }
        }
    }

    #[test]
    fn server_updates_commit_index() {
        const NUM_PEERS: u64 = 4;
        let (_, rx2, mut s) = mock_server(NUM_PEERS);
        let (ref state_ref, ref cvar) = *s.state;
        let mut state = state_ref.lock().unwrap();
        { // Change state
            s.info.peers[0].match_index = 2;
            s.info.peers[1].match_index = 1;
            s.info.peers[2].match_index = 2;
            s.info.peers[3].match_index = 3;
        }
        update_commit_index(&s.info, &mut state, &cvar);
        assert_eq!(state.commit_index, 2);
        // make sure state machine got a command
        match rx2.recv().unwrap() {
            StateMachineMessage::Command => (),
            StateMachineMessage::Query { .. } => panic!(),
        }
    }

    #[test]
    fn main_thread_increments_num_votes_when_candidate() {
        let (_rx, _, mut s) = mock_server(4);
        // trigger an election
        {
            let mut state = s.state.0.lock().unwrap();
            s.start_election(&mut state, &s.state.1);
            assert!(matches!(state.current_state, State::Candidate{ num_votes: 1, .. }));
        }

        let request_vote_reply = RequestVoteReply {
            term: 1,
            vote_granted: true
        };

        let mut state = s.state.0.lock().unwrap();
        handle_request_vote_reply(request_vote_reply, &mut s.info, &mut state, &s.state.1, s.log);

        assert!(matches!(state.current_state, State::Candidate{ num_votes: 2, .. }));
    }

    // Mocks casting a vote for this server
    fn cast_vote (s: &mut Server) {
        let request_vote_reply = RequestVoteReply {
            term: 1,
            vote_granted: true
        };
        let mut state = s.state.0.lock().unwrap();
        // we've already voted for ourselves
        handle_request_vote_reply(request_vote_reply.clone(), &mut s.info, &mut state, &s.state.1, s.log.clone());
    }

    // Creates a mock sever with |num_peers| peers and send 1 too few votes to win
    // the election
    fn main_thread_simulate_half_votes(num_peers: u64) -> (Receiver<PeerThreadMessage>, Server) {
        let (rx, _, mut s) = mock_server(num_peers);
        // trigger an election
        {
            let mut state = s.state.0.lock().unwrap();
            s.start_election(&mut state, &s.state.1);
            assert!(matches!(state.current_state, State::Candidate{ num_votes: 1, .. }));
        }

        // there are peers.size() + 1 (ourself) servers in the cluster.
        // You need exactly half plus 1 votes to win the election
        let num_votes_required = (s.info.peers.len() + 1) / 2 + 1;

        let num_votes_testing = num_votes_required - 1;

        // we've already voted for ourselves
        for _ in 0 .. num_votes_testing - 1 {
            cast_vote (&mut s);
        }

        (rx, s)
    }

    #[test]
    // Check that we are still a candidate after recieving one too few votes to win
    // with an even number of peers
    fn does_not_become_leader_early_even_num_peers() {
        const NUM_PEERS: u64 = 20;
        let (_, s) = main_thread_simulate_half_votes(NUM_PEERS);

        let state = s.state.0.lock().unwrap();
        let _correct_vote_count = NUM_PEERS + 1;
        assert!(matches!(state.current_state, State::Candidate{ num_votes: _correct_vote_count, .. }));
    }

    #[test]
    // Check that we are still a candidate after recieving one too few votes to win
    // with an odd number of peers
    fn does_not_become_leader_early_odd_num_peers() {
        const NUM_PEERS: u64 = 51;
        let (_, s) = main_thread_simulate_half_votes(NUM_PEERS);

        let state = s.state.0.lock().unwrap();
        let _correct_vote_count = NUM_PEERS + 1;
        assert!(matches!(state.current_state, State::Candidate{ num_votes: _correct_vote_count, .. }));
    }

    // Returns a server that has mocked out being elected leader
    fn mock_leader_server(num_peers: u64) -> (Receiver<PeerThreadMessage>, Server) {
        let (rx, mut s) = main_thread_simulate_half_votes(num_peers);

        // cast one more vote
        cast_vote (&mut s);

        (rx, s)
    }

    #[test]
    fn becomes_leader_after_election_even_num_peers() {
        const NUM_PEERS: u64 = 50;
        let (_rx, mut s) = main_thread_simulate_half_votes(NUM_PEERS);

        // cast one more vote
        cast_vote (&mut s);
        let state = s.state.0.lock().unwrap();
        assert!(matches!(state.current_state, State::Leader{ .. }));
    }

    #[test]
    fn becomes_leader_after_election_odd_num_peers() {
        const NUM_PEERS: u64 = 51;
        let (_rx, s) = mock_leader_server(NUM_PEERS);

        let state = s.state.0.lock().unwrap();
        assert!(matches!(state.current_state, State::Leader{ .. }));
    }

    #[test]
    fn throws_away_votes_cast_after_elected() {
        const NUM_PEERS: u64 = 86;

        let (_rx, mut s) = mock_leader_server(NUM_PEERS);

        let prev_state: ServerState = {
            let state: &ServerState = &(s.state.0.lock().unwrap());
            state.clone()
        };
        // cast one more vote
        cast_vote(&mut s);
        let state: &ServerState = &s.state.0.lock().unwrap();
        assert_eq!(*state, prev_state);
    }

    #[test]
    fn throws_away_votes_after_losing_election() {
        const NUM_PEERS: u64 = 85;
        // almost win an election
        let (_rx, mut s) = main_thread_simulate_half_votes(NUM_PEERS);
        // lose the election :(
        let prev_state: ServerState = {
            let state: &mut ServerState = &mut s.state.0.lock().unwrap();
            state.transition_to_follower(1, &s.state.1);
            assert!(matches!(state.current_state, State::Follower));
            state.clone()
        };
        // cast one more vote
        cast_vote(&mut s);
        let state: &ServerState = &s.state.0.lock().unwrap();
        assert_eq!(*state, prev_state);
    }

    // TODO: Come up with a consistent way to structure modules and unit tests 
    mod server_state {
        use super::mock_server;
        use super::super::{State};
        use super::super::peer::{PeerThreadMessage};
        use super::super::log::{Op};

        // TODO (sydli) make sure cv is called
        #[test]
        fn transition_to_candidate_normal() {
            const OUR_ID: u64 = 5;
            const NUM_PEERS: u64 = 4;
            let (_, _, s) = mock_server(NUM_PEERS);
            let (ref state_ref, ref cvar) = *s.state;
            let mut state = state_ref.lock().unwrap();
            assert_eq!(state.current_term, 0);
            assert_eq!(state.voted_for, None);
            assert!(matches!(state.current_state, State::Follower));

            state.transition_to_candidate(OUR_ID, cvar);
            match state.current_state {
                State::Candidate{num_votes, ..} => {
                    assert_eq!(state.current_term, 1);
                    assert_eq!(state.voted_for, Some(OUR_ID));
                    assert_eq!(num_votes, 1);
                },
                _ => panic!("Transition to candidate did not enter the candidate state.")
            }
        }

        #[test]
        fn transition_to_leader_normal() {
            const OUR_ID: u64 = 1;
            const NUM_PEERS: u64 = 4;
            let (rx, _, mut s) = mock_server(NUM_PEERS);
            let (ref state_ref, ref cvar) = *s.state;
            let mut state = state_ref.lock().unwrap();
            // we must be a candidate before we can become a leader
            state.transition_to_candidate(OUR_ID, cvar);
            state.transition_to_leader(&mut s.info, s.log.clone(), cvar);
            assert!(matches!(state.current_state, State::Leader{..}));

            // ensure that we appended a dummy log entry
            let log = s.log.lock().unwrap();
            assert_eq!(log.get_last_entry_index(), 1);
            let entry = log.get_entry(1).unwrap();
            assert!(matches!(entry.op, Op::Noop));

            // ensure that the dummy entry was broadcasted properly
            for _ in 0..s.info.peers.len() {
                match rx.recv().unwrap() {
                    PeerThreadMessage::AppendEntries(msg) => {
                        // Since we march forwards all the peer next_index to
                        // our commit index when the leader changes, the first broadcast
                        // should actually just be a heartbeat.
                        assert_eq!(msg.entries.len(), 1);
                        assert_eq!(*entry, msg.entries[0]);
                    },
                    _=> panic!("Incorrect message type sent in response to transition to leader")
                }
            }
        }

        #[test]
        fn transition_to_follower_normal() {
            const OUR_ID: u64 = 1;
            const NUM_PEERS: u64 = 4;
            let (_, _, s) = mock_server(NUM_PEERS);
            let (ref state_ref, ref cvar) = *s.state;
            let mut state = state_ref.lock().unwrap();
            state.transition_to_candidate(OUR_ID, cvar);
            assert_eq!(state.current_term, 1);
            assert_eq!(state.voted_for, Some(OUR_ID));
            state.transition_to_follower(1, cvar);
            assert_eq!(state.current_term, 1);
            assert_eq!(state.voted_for, Some(OUR_ID));
            assert!(matches!(state.current_state, State::Follower));
        }

        #[test]
        fn transition_to_follower_wipes_vote_if_new_term() {
            const OUR_ID: u64 = 1;
            const NEW_TERM: u64 = 2;
            const NUM_PEERS: u64 = 4;
            let (_, _, s) = mock_server(NUM_PEERS);
            let (ref state_ref, ref cvar) = *s.state;
            let mut state = state_ref.lock().unwrap();
            state.transition_to_candidate(OUR_ID, cvar);
            assert_eq!(state.current_term, 1);
            assert_eq!(state.voted_for, Some(OUR_ID));
            state.transition_to_follower(NEW_TERM, cvar);
            assert_eq!(state.current_term, NEW_TERM);
            assert_eq!(state.voted_for, None);
            assert!(matches!(state.current_state, State::Follower));
        }
    }
}<|MERGE_RESOLUTION|>--- conflicted
+++ resolved
@@ -543,16 +543,6 @@
                 let &(ref state_ref, ref cvar) = &*self.state;
                 let ref mut state = * state_ref.lock().unwrap();
                 match message {
-<<<<<<< HEAD
-                    MainThreadMessage::AppendEntriesReply(m) => 
-                        handle_append_entries_reply(m, &mut self.info, state, cvar, self.log.clone()),
-                    MainThreadMessage::ClientAppendRequest  => 
-                        broadcast_append_entries(&mut self.info, state, self.log.clone()),
-                    MainThreadMessage::RequestVoteReply(m) => 
-                        handle_request_vote_reply(m, &mut self.info, state, cvar,
-                                                  self.log.clone()),
-                    MainThreadMessage::ResetElectionTimeout => (),
-=======
                     MainThreadMessage::AppendEntriesReply(m) => {
                         println!("Server {}: Got append entries reply from {} for index {} in term {} {}",
                                  self.info.me.0, m.peer.0, m.commit_index, m.term, m.success);
@@ -565,8 +555,8 @@
                     MainThreadMessage::RequestVoteReply(m) =>  {
                         println!("Server {}: Got vote reply", self.info.me.0);
                         handle_request_vote_reply(m, &mut self.info, state, cvar, self.log.clone());
-                    }
->>>>>>> 6ab20a74
+                    },
+                    MainThreadMessage::ResetElectionTimeout => (),
                 };
             } // end loop
             ()
